--- conflicted
+++ resolved
@@ -70,11 +70,7 @@
 
     source: https://git.launchpad.net/curtin
     source-type: git
-<<<<<<< HEAD
-    source-commit: 1997a1614e774cbd152fa33059d53417a641dbd6
-=======
     source-commit: 237053d9d18916dd72cf861280474d4df0e9fd24
->>>>>>> c1105dff
 
     override-pull: |
       craftctl default
