name: subiquity
version: git
summary: Ubuntu installer
description: The Ubuntu server installer
confinement: classic

apps:
  subiquity:
    command: usr/bin/subiquity
  console-conf:
    command: usr/bin/console-conf
  probert:
    command: bin/probert

parts:
  subiquity:
    plugin: python
<<<<<<< HEAD
    build-packages: [python-setuptools, pkg-config, lsb-release, libsystemd-dev]
    stage-packages: [curtin, lsb-release]
=======
    build-packages: [pkg-config, lsb-release, python3-distutils-extra]
    stage-packages: [curtin, lsb-release, python3-distutils-extra, iso-codes]
>>>>>>> d3ca507c
    python-packages:
      - urwid
      - pyyaml
      - pyudev
      - attrs
      - systemd-python
    source: .
    source-type: git
  wrappers:
    plugin: dump
    source: .
    source-type: git
    organize:
      'bin/console-conf-tui': usr/bin/console-conf
      'bin/subiquity-tui': usr/bin/subiquity
      'bin/curtin-journald-forwarder': usr/bin/curtin-journald-forwarder
    prime:
      - usr/bin
  probert:
    plugin: python
    build-packages: [python-setuptools, libnl-3-dev, libnl-genl-3-dev, libnl-route-3-dev]
    source: https://github.com/CanonicalLtd/probert.git
    source-type: git<|MERGE_RESOLUTION|>--- conflicted
+++ resolved
@@ -15,19 +15,22 @@
 parts:
   subiquity:
     plugin: python
-<<<<<<< HEAD
-    build-packages: [python-setuptools, pkg-config, lsb-release, libsystemd-dev]
-    stage-packages: [curtin, lsb-release]
-=======
-    build-packages: [pkg-config, lsb-release, python3-distutils-extra]
-    stage-packages: [curtin, lsb-release, python3-distutils-extra, iso-codes]
->>>>>>> d3ca507c
+    build-packages:
+      - libsystemd-dev
+      - lsb-release
+      - pkg-config
+      - python3-distutils-extra
+    stage-packages:
+      - curtin
+      - iso-codes
+      - lsb-release
+      - python3-distutils-extra
     python-packages:
+      - attrs
+      - pyudev
+      - pyyaml
+      - systemd-python
       - urwid
-      - pyyaml
-      - pyudev
-      - attrs
-      - systemd-python
     source: .
     source-type: git
   wrappers:
